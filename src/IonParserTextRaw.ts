/*
 * Copyright 2012-2016 Amazon.com, Inc. or its affiliates. All Rights Reserved.
 *
 * Licensed under the Apache License, Version 2.0 (the "License").
 * You may not use this file except in compliance with the License.
 * A copy of the License is located at:
 *
 *     http://aws.amazon.com/apache2.0/
 *
 * or in the "license" file accompanying this file. This file is distributed on an "AS IS" BASIS,
 * WITHOUT WARRANTIES OR CONDITIONS OF ANY KIND, either express or implied. See the License for the specific
 * language governing permissions and limitations under the License.
 */

// IonParserTextRaw
//
// Handles parsing the Ion text values from a text span.
// Returns on any value with value type. The _start and _end
// members are set for scalar types.

import * as IonText from "./IonText";

import { IonType } from "./IonType";
import { IonTypes } from "./IonTypes";
import { StringSpan, Span } from "./IonSpan";
import {is_whitespace} from "./IonText";

const EOF = -1;  // EOF is end of container, distinct from undefined which is value has been consumed
const ERROR           = -2;
const T_NULL          =  1;
const T_BOOL          =  2;
const T_INT           =  3;
const T_HEXINT        =  4;
const T_FLOAT         =  5;
const T_FLOAT_SPECIAL =  6;
const T_DECIMAL       =  7;
const T_TIMESTAMP     =  8;
const T_IDENTIFIER    =  9;
const T_OPERATOR      = 10;
const T_STRING1       = 11;
const T_STRING2       = 12;
const T_STRING3       = 13;
const T_CLOB2         = 14;
const T_CLOB3         = 15;
const T_BLOB          = 16;
const T_SEXP          = 17;
const T_LIST          = 18;
const T_STRUCT        = 19;

const CH_CR =  13; // '\r'
const CH_NL =  10; // '\n'
const CH_BS =  92; // '\\'
const CH_FORWARD_SLASH = "/".charCodeAt(0); // 47
const CH_AS =  42; // '*'
const CH_SQ =  39; // '\''
const CH_DOUBLE_QUOTE = "\"".charCodeAt(0); // 34
const CH_CM =  44; // ';'
const CH_OP =  40; // '('
const CH_CP =  41; // ')'
const CH_LEFT_CURLY: number = "{".charCodeAt(0); // 123
const CH_CC = 125; // '}'
const CH_OS =  91; // '['
const CH_CS =  93; // ']'
const CH_CL =  58; // ':'
const CH_DT =  46; // '.'
const CH_EQ =  61; // '='
const CH_PS =  43; // '+'
const CH_MS =  45; // '-'
const CH_0  =  48; // '0'
const CH_D  =  68; // 'D'
const CH_E  =  69; // 'E'
const CH_F  =  70; // 'F'
const CH_T  =  84; // 'T'
const CH_X  =  88; // 'X'
const CH_Z  =  90; // 'Z'
const CH_d  = 100; // 'd'
const CH_e  = 101; // 'e'
const CH_f  = 102; // 'f'
const CH_i  = 105; // 'i'
const CH_n  = 110; // 'n'
const CH_x  = 120; // 'x'

const ESC_0 =     48; //  values['0'] = 0;        //    \u0000  \0  alert NUL
const ESC_a =     97; //  values['a'] = 7;        //    \u0007  \a  alert BEL
const ESC_b =     98; //  values['b'] = 8;        //    \u0008  \b  backspace BS
const ESC_t =    116; //  values['t'] = 9;        //    \u0009  \t  horizontal tab HT
const ESC_nl =   110; //  values['n'] = '\n';     //    \ u000A  \ n  linefeed LF
const ESC_ff =   102; //  values['f'] = 0x0c;     //    \u000C  \f  form feed FF
const ESC_cr =   114; //  values['r'] = '\r';     //    \ u000D  \ r  carriage return CR
const ESC_v =    118; //  values['v'] = 0x0b;     //    \u000B  \v  vertical tab VT
const ESC_dq = CH_DOUBLE_QUOTE; //  values['"'] = '"';      //    \u0022  \"  double quote
const ESC_sq = CH_SQ; //  values['\''] = '\'';    //    \u0027  \'  single quote
const ESC_qm =    63; //  values['?'] = '?';      //    \u003F  \?  question mark
const ESC_bs =    92; //  values['\\'] = '\\';    //    \u005C  \\  backslash
const ESC_fs =    47; //  values['/'] = '/';      //    \u002F  \/  forward slash nothing  \NL  escaped NL expands to nothing
const ESC_nl2 =   10; //  values['\n'] = ESCAPE_REMOVES_NEWLINE;  // slash-new line the new line eater
const ESC_nl3 =   13; //  values['\r'] = ESCAPE_REMOVES_NEWLINE2;  // slash-new line the new line eater
const ESC_x =   CH_x; //  values['x'] = ESCAPE_HEX;      //    any  \xHH  2-digit hexadecimal unicode character equivalent to \ u00HH
const ESC_u =    117; //  values['u'] = ESCAPE_LITTLE_U; //    any  \ uHHHH  4-digit hexadecimal unicode character
const ESC_U =     85; //  values['U'] = ESCAPE_BIG_U;    //    any  \ UHHHHHHHH  8-digit hexadecimal unicode character

const empty_array: any[] = [];

const INF = [ CH_i, CH_n, CH_f ];

export function get_ion_type(t: number) : IonType {
  switch(t) {
    case EOF:             return undefined;
    case ERROR:           return undefined;
    case T_NULL:          return IonTypes.NULL;
    case T_BOOL:          return IonTypes.BOOL;
    case T_INT:           return IonTypes.INT;
    case T_HEXINT:        return IonTypes.INT;
    case T_FLOAT:         return IonTypes.FLOAT;
    case T_FLOAT_SPECIAL: return IonTypes.FLOAT;
    case T_DECIMAL:       return IonTypes.DECIMAL;
    case T_TIMESTAMP:     return IonTypes.TIMESTAMP;
    case T_IDENTIFIER:    return IonTypes.SYMBOL;
    case T_OPERATOR:      return IonTypes.SYMBOL;
    case T_STRING1:       return IonTypes.SYMBOL;
    case T_STRING2:       return IonTypes.STRING;
    case T_STRING3:       return IonTypes.STRING;
    case T_CLOB2:         return IonTypes.CLOB;
    case T_CLOB3:         return IonTypes.CLOB;
    case T_BLOB:          return IonTypes.BLOB;
    case T_SEXP:          return IonTypes.SEXP;
    case T_LIST:          return IonTypes.LIST;
    case T_STRUCT:        return IonTypes.STRUCT;
    default:              throw new Error("Unknown type: " + String(t) + ".");
  }
}
//needs to differentiate between quoted text of 'null' and the symbol keyword null
function get_keyword_type(str: string) : number {
  if (str === "null")  return T_NULL;
  if (str === "true")  return T_BOOL;
  if (str === "false") return T_BOOL;
  if (str === "nan")   return T_FLOAT_SPECIAL;
  if (str === "+inf")  return T_FLOAT_SPECIAL;
  if (str === "-inf")  return T_FLOAT_SPECIAL;
    throw new Error("Unknown keyword: " + str + ".");
}

function get_type_from_name(str: string) : number {
  if (str === "null")      return T_NULL;
  if (str === "bool")      return T_BOOL;
  if (str === "int")       return T_INT;
  if (str === "float")     return T_FLOAT;
  if (str === "decimal")   return T_DECIMAL;
  if (str === "timestamp") return T_TIMESTAMP;
  if (str === "symbol")    return T_IDENTIFIER;
  if (str === "string")    return T_STRING2;
  if (str === "clob")      return T_CLOB2;
  if (str === "blob")      return T_BLOB;
  if (str === "sexp")      return T_SEXP;
  if (str === "list")      return T_LIST;
  if (str === "struct")    return T_STRUCT;
  throw new Error("Unknown type: " + str + ".");
}

function is_keyword(str: string) : boolean {
    return (str === "null") || (str === "true") || (str === "false") || (str === "nan") || (str === "+inf") || (str === "-inf");
}

function get_hex_value(ch: number) : number {
  switch(ch) { // quick and dirty - we need a better impl TODO
    case  48: return  0; // '0'
    case  49: return  1; // '1'
    case  50: return  2; // '2'
    case  51: return  3; // '3'
    case  52: return  4; // '4'
    case  53: return  5; // '5'
    case  54: return  6; // '6'
    case  55: return  7; // '7'
    case  56: return  8; // '8'
    case  57: return  9; // '9'
    case  97: return 10; // 'a'
    case  98: return 11; // 'b'
    case  99: return 12; // 'c'
    case 100: return 13; // 'd'
    case 101: return 14; // 'e'
    case 102: return 15; // 'f'
    case  65: return 10; // 'A'
    case  66: return 11; // 'B'
    case  67: return 12; // 'C'
    case  68: return 13; // 'D'
    case  69: return 14; // 'E'
    case  70: return 15; // 'F'
  }
  throw new Error("Unexpected bad hex digit in checked data.");
}

function is_valid_base64_length(char_length: number, trailer_length: number) : boolean {
  if (trailer_length > 2) return false;
  if (((char_length + trailer_length) & 0x3) != 0) return false;
  return true;
}

function is_valid_string_char(ch: number, allow_new_line: boolean ) : boolean {
  if (ch == CH_CR) return allow_new_line;
  if (ch == CH_NL) return allow_new_line;
  if (IonText.is_whitespace(ch)) return true;
  if (ch < 32) return false;
  return true;
}

type ReadValueHelper = (ch: number, accept_operator_symbols: boolean, calling_op: ReadValueHelper) => void;

type ReadValueHelpers = {[index: number]: ReadValueHelper};

export class ParserTextRaw {
  private _in: StringSpan;
  private _ops: any[];
  private _value_type: any;
  private _value_null: boolean;
  private _value: any[];
  private _start: number;
  private _end: number;
  private _esc_len: number;
  private _curr: number;
  private _curr_null: boolean;
  private _ann: any[];
  private _msg: string;
  private _error_msg: string;
  private _fieldname: string;
  private _fieldnameType: number;

  private readonly _read_value_helper_helpers: ReadValueHelpers;

  constructor(source: StringSpan) {
    this._in         = source; // should be a span
    this._ops        = [ this._read_datagram_values ];
    this._value_type = ERROR;
    this._value      = [];     // value gets a new array since it will modify it
    this._start      = -1;
    this._end        = -1;
    this._esc_len    = -1;
    this._curr       = EOF;
    this._ann        = [];
    this._msg        = "";
    this._fieldname  = null;
    this._fieldnameType = null;

    let helpers: ReadValueHelpers = {
    //  -1 : this._read_value_helper_EOF,    //      == EOF
        40 : this._read_value_helper_paren,  // '('  == CH_OP
        91 : this._read_value_helper_square, // '['  == CH_OS
       123 : this._read_value_helper_curly, // '{'  == CH_LEFT_CURLY
        43 : this._read_value_helper_plus,   // '+'  == CH_PS // we'll have to patch these two back in after
        45 : this._read_value_helper_minus,  // '-'  == CH_MS // we apply the operator characters fn
        39 : this._read_value_helper_single, // '\'' == CH_SQ
        34 : this._read_value_helper_double, // '\"' == CH_DQ
    };
    let set_helper = function(str: string, fn: ReadValueHelper) {
      var i = str.length, ch;
      while (i > 0) {
        i--;
        ch = str.charCodeAt(i);
        helpers[ch] = fn;
      }
    }

    set_helper("0123456789", this._read_value_helper_digit);
    set_helper("_$abcdefghijklmnopqrstuvwxyzABCDEFGHIJKLMNOPQRSTUVWXYZ", this._read_value_helper_letter);
    set_helper("!#%&*+-./;<=>?@^`|~", this._read_value_helper_operator);
    // patch (back) in the two special to the operator functions
    helpers[CH_PS] = this._read_value_helper_plus; // '+'
    helpers[CH_MS] = this._read_value_helper_minus; // '-'

    this._read_value_helper_helpers = helpers;
  }

  fieldName() : string {
    return this._fieldname;
  }

  fieldNameType() : number {
      return this._fieldnameType;
  }

  annotations() : string[] {
    return this._ann;
  }

  private _read_datagram_values() {
    var ch = this._peek();
    if (ch == EOF) {
      this._value_push( EOF );
    } else {
      // these get put in the ops list in reverse order
      this._ops.unshift( this._read_datagram_values );
      this._ops.unshift( this._read_value );
    }
  }

  private _read_sexp_values() {
    let ch = this._read_after_whitespace(true);
    if (ch == CH_CP) {
      this._value_push( EOF );
    } else if (ch === EOF){
        throw new Error("Expected closing ).");
    } else {
      this._unread(ch);
      this._ops.unshift( this._read_sexp_values );
      this._ops.unshift( this._read_sexp_value );
    }
  }

  private _read_list_values() {
    var ch = this._read_after_whitespace(true);
    if (ch == CH_CS) {
      // degenerate case of an empty list
      this._value_push( EOF );
    } else {
      // otherwise we read a value and continue
      this._unread(ch);
      this._ops.unshift( this._read_list_comma );
      this._ops.unshift( this._read_value );
    }
  }

  private _read_struct_values() {
    var op = this._done_with_error,
        ch = this._read_after_whitespace(true);

    switch (ch) {
      case CH_SQ :
        op = this._read_string1;
        if (this._peek("\'\'") != ERROR) {
          op = this._read_string3;
        }
        break;
      case CH_DOUBLE_QUOTE :
        op = this._read_string2;
        break;
      case CH_CC :
        this._value_push( EOF );
        return;
      default :
        if (IonText.is_letter(ch)) {
          op = this._read_symbol;
        }
        break;
    }
    if (op === this._done_with_error) {
      this._error("expected field name (or close struct '}') not found");
    }
    else {
      op.call(this);            // this puts a value on the stack, which we don't return to the caller directly
      this._load_field_name();  // this will consume that value
      // so we skip over the expected colon, read the actual value, and try for another value
      ch = this._read_after_whitespace(true);
      if (ch != CH_CL) this._error( "expected ':'" );
      this._ops.unshift( this._read_struct_comma )
      this._ops.unshift( this._read_value );
    }
  }

    private _read_list_comma() : void {
        var ch = this._read_after_whitespace(true);
        if (ch == CH_CM) {
            ch = this._read_after_whitespace(true);
            if (ch == CH_CS) {
                this._value_push( EOF );
            } else {
                this._unread(ch);
                this._ops.unshift( this._read_list_comma );
                this._ops.unshift( this._read_value );
            }
        } else if (ch == CH_CS) {
            this._value_push( EOF );
        } else {
            this._error("expected ',' or ']'");
        }
    }

  private _read_struct_comma() : void {
    var ch = this._read_after_whitespace(true);
    if (ch == CH_CM) {
      ch = this._read_after_whitespace(true);
      if (ch == CH_CC) {
        this._value_push(EOF );
      }
      else {
        this._unread(ch);
        this._ops.unshift( this._read_struct_values );
      }
    }
    else if (ch == CH_CC) {
      this._value_push( EOF );
    }
    else {
      this._error("expected ',' or '}'");
    }
  }

  clearFieldName() : void {
      this._fieldname = null;
      this._fieldnameType = null;
  }

<<<<<<< HEAD
    private _load_field_name() {
        this._fieldnameType = this._value_pop();
        let s = this.get_value_as_string(this._fieldnameType);

        switch (this._fieldnameType) {
            case T_IDENTIFIER:
            if (is_keyword(s)) throw new Error( "can't use '" + s + "' as a fieldname without quotes");
            case T_STRING1:
            case T_STRING2:
            case T_STRING3:
                this._fieldname = s;
                break;
            default:
                throw new Error( "invalid fieldname" + s );
        }
=======
  private _load_field_name() {
    var v = this._value_pop(),
        s = this.get_value_as_string(v);
    switch (v) {
    case T_IDENTIFIER:
      if (is_keyword(s)) {
        throw new Error( "Can't use '"+s+"' as a fieldname without quotes");
      }
    case T_STRING1:
    case T_STRING2:
    case T_STRING3:
      this._fieldname = s;
      break;
    default:
      this._error( "invalid fieldname" );
      break;
>>>>>>> 73c1890e
    }

  private _read_value() : void {
    this._read_value_helper(false, this._read_value);
  }

  private _read_sexp_value() {
    this._read_value_helper(true, this._read_sexp_value);
  }

  private _read_value_helper(accept_operator_symbols: boolean, calling_op : ReadValueHelper) {
    let ch: number = this._read_after_whitespace(true);
    if (ch == EOF) {  // since we can't index into our object with a value of -1
      this._read_value_helper_EOF(ch, accept_operator_symbols, calling_op);
    } else {
      let fn: ReadValueHelper = this._read_value_helper_helpers[ch];
      if (fn != undefined) {
        fn.call(this, ch, accept_operator_symbols, calling_op);
      } else {
        this._error("unexpected character '" + IonText.asAscii(ch) + "'");
      }
    }
  }

  // helper for the read_value_helper function
  private _read_value_helper_EOF( ch1 : number, accept_operator_symbols : boolean, calling_op : ReadValueHelper) {
    this._ops.unshift( this._done );
  }

  private _read_value_helper_paren( ch1 : number, accept_operator_symbols : boolean, calling_op : ReadValueHelper) {
    this._value_push( T_SEXP );
    this._ops.unshift( this._read_sexp_values );
  }

  private _read_value_helper_square( ch1 : number, accept_operator_symbols : boolean, calling_op : ReadValueHelper) {
    this._value_push( T_LIST );
    this._ops.unshift( this._read_list_values );
  }

  private _read_value_helper_curly( ch1 : number, accept_operator_symbols : boolean, calling_op : ReadValueHelper) {
    var ch3, ch2 = this._read();
    if (ch2 == CH_LEFT_CURLY) {
      ch3 = this._read_after_whitespace(false);
      if ( ch3 == CH_SQ ) {
        this._ops.unshift( this._read_clob_string3 );
      }
      else if( ch3 == CH_DOUBLE_QUOTE ) {
        this._ops.unshift( this._read_clob_string2 );
      }
      else {
        this._unread( ch3 );
        this._ops.unshift( this._read_blob );
      }
    }
    else {
      this._unread( ch2 );
      this._value_push( T_STRUCT );
      this._ops.unshift( this._read_struct_values )
    }
  }

  private _read_value_helper_plus( ch1 : number, accept_operator_symbols: boolean, calling_op : ReadValueHelper) {
    var ch2 = this._peek("inf");
    this._unread(ch1); // in any case we'll leave this character for the next function to use
    if (IonText.isNumericTerminator(ch2)) {
      this._ops.unshift( this._read_plus_inf );
    }
    else if (accept_operator_symbols) {
          this._ops.unshift( this._read_operator_symbol );
    }
    else {
      this._error("unexpected '+'");
    }
  }

  private _read_value_helper_minus = function( ch1 : number, accept_operator_symbols: boolean, calling_op : ReadValueHelper) {
    var op = undefined,
        ch2 = this._peek();
    if (ch2 == CH_i) {
      ch2 = this._peek("inf");
      if (IonText.isNumericTerminator(ch2)) {
        op =  this._read_minus_inf;
      }
      else if (accept_operator_symbols) {
        op = this._read_operator_symbol;
      }
    }
    else if (IonText.is_digit(ch2)) {
      op = this._read_number;
    }
    else if (accept_operator_symbols) {
      op = this._read_operator_symbol;
    }
    if (op != undefined) {
      this._ops.unshift( op );
      this._unread(ch1);
    }
    else {
      this._error("operator symbols are not valid outside of sexp's");
    }
  }

  private _read_value_helper_digit( ch1 : number, accept_operator_symbols: boolean, calling_op : ReadValueHelper) {
    var ch2 = this._peek_4_digits(ch1);
    this._unread(ch1);
    if (ch2 == CH_T || ch2 == CH_MS) {
      this._ops.unshift( this._readTimestamp );
    }
    else {
      this._ops.unshift( this._read_number );
    }
  }

    private _read_value_helper_single( ch1 : number, accept_operator_symbols: boolean, calling_op : ReadValueHelper) {
        var op;
        if (this._peek("\'\'") != ERROR) {
            op = this._read_string3;
            op.call(this);
        } else {
            op = this._read_string1;
            op.call(this);
            if (this._test_string_as_annotation(op)) {
                // this was an annotation, so we need to try again for the actual value
                this._ops.unshift( calling_op );
            }
        }
    }

  private _read_value_helper_double( ch1 : number, accept_operator_symbols: boolean, calling_op : ReadValueHelper) {
    this._ops.unshift( this._read_string2 );
  }

    private _read_value_helper_letter( ch1 : number, accept_operator_symbols: boolean, calling_op : ReadValueHelper) {
        let tempNullStart = this._start;
        this._read_symbol();
        let type = this._value_pop();
        if (type != T_IDENTIFIER) throw new Error("Expecting symbol here.");

        let symbol = this.get_value_as_string(type);

        if(is_keyword(symbol)) {
            let kwt = get_keyword_type(symbol);
            if (kwt === T_NULL) {
                this._value_null = true;
                if (this._peek() === CH_DT) {
                    this._read(); // consume the dot
                    let ch = this._read();
                    if (IonText.is_letter(ch) !== true) throw new Error("Expected type name after 'null.'");
                    this._read_symbol();
                    if (this._value_pop() !== T_IDENTIFIER) throw new Error("Expected type name after 'null.'");
                    symbol = this.get_value_as_string(T_IDENTIFIER);
                    kwt = get_type_from_name(symbol);
                }
                this._start = -1;
                this._end = -1;
            }
            this._value_push(kwt);
        } else {
            let ch = this._read_after_whitespace(true);
            if (ch == CH_CL && this._peek() == CH_CL) {
                this._read(); // consume the colon character
                this._ann.push(symbol);
                this._ops.unshift( calling_op );
            } else {
                let kwt = T_IDENTIFIER;
                this._unread(ch);
                this._value_push(kwt); // put the value back on the stack
            }
        }
    }

  private _read_value_helper_operator( ch1 : number, accept_operator_symbols: boolean, calling_op : ReadValueHelper) {
    if (accept_operator_symbols) {
      this._unread(ch1)
      this._ops.unshift( this._read_operator_symbol );
    }
    else {
       this._error( "unexpected operator character" );
    }
  }

  private _done() {
    this._value_push( EOF );
  }

  private _done_with_error() {
    this._value_push( ERROR );
    throw new Error(this._error_msg);
  }

  private _read_number() {
    var ch, t;
    this._start = this._in.position();
    ch = this._read();
    if (ch == CH_MS) ch = this._read();
    if (ch == CH_0) {
      ch = this._peek();
      if (ch == CH_x || ch == CH_X) {
        this._read_hex_int();
        return;
      }
      if (IonText.is_digit(ch)) {
        this._error("leading zero's are not allowed");
      }
      ch = CH_0;
    }
    t = T_INT;
    ch = this._read_required_digits(ch);
    if (ch == CH_DT) {
      t = T_DECIMAL;
      ch = this._read_optional_digits(this._read());
    }
    if (!IonText.isNumericTerminator(ch)) {
      if (ch == CH_d || ch == CH_D) {
        t = T_DECIMAL;
        ch = this._read_exponent();
      }
      else if (ch == CH_e || ch == CH_E || ch == CH_f || ch == CH_F ) {
        t = T_FLOAT;
        ch = this._read_exponent();
      }
    }
    if (!IonText.isNumericTerminator(ch)) {
      this._error( "invalid character after number" );
    }
    else {
      this._unread(ch);
      this._end = this._in.position();
      this._value_push( t );
    }
  }

  private _read_hex_int() : void {
    var ch = this._read(); // re-read the 'x' we peeked at earlier
    if (ch == CH_x || ch == CH_X) {
      ch = this._read(); // read the first hex digits
      ch = this._read_required_hex_digits(ch);
    }
    if (IonText.isNumericTerminator(ch)) {
      this._unread(ch);
      this._end = this._in.position();
      this._value_push( T_HEXINT );
    } else {
      this._error( "invalid character after number" );
    }
  }

  private _read_exponent() : number {
    var ch = this._read();
    if (ch == CH_MS || ch == CH_PS) {
      ch = this._read();
    }
    ch = this._read_required_digits(ch);
    return ch;
  }

  private _read_plus_inf() {
    this._start = this._in.position();
    if (this._read() == CH_PS) {
     this._read_inf_helper();
    }
    else {
      this._error( "expected +inf" );
    }
  }

  private _read_minus_inf() {
    this._start = this._in.position();
    if (this._read() == CH_MS) {
     this._read_inf_helper();
    }
    else {
      this._error( "expected -inf" );
    }
  }

  private _read_inf_helper() {
    var ii, ch;
    for (ii=0; ii<3; ii++) {
      ch = this._read();
      if (ch != INF[ii]) {
        this._error( "expected 'inf'" );
        return;
      }
    }
    if (IonText.isNumericTerminator( this._peek() )) {
      this._end = this._in.position();
      this._value_push( T_FLOAT_SPECIAL );
    }
    else {
      this._error( "invalid numeric terminator after 'inf'" );
    }
  }

    private _readTimestamp() : void {
        this._start = this._in.position();
        let ch = this._readPastNDigits(4);//reads past year, throws on non digits.
        if (ch === CH_T) {
            this._end = this._in.position();
            this._value_push( T_TIMESTAMP );
            return;
        } else if (ch !== CH_MS) {
            throw new Error("Timestamp year must be followed by '-' or 'T'.");
        }

        ch = this._readPastNDigits(2);//reads past month, throws on non digits.
        if (ch === CH_T) {
            this._end = this._in.position();
            this._value_push( T_TIMESTAMP );
            return;
        } else if (ch !== CH_MS) {
            throw new Error("Timestamp month must be followed by '-' or 'T'.");
        }

        ch = this._readPastNDigits(2); //reads past day, throws on non digits.
        if (IonText.isNumericTerminator(ch)) {
            this._unread(ch);
            this._end = this._in.position();
            this._value_push( T_TIMESTAMP );
            return;
        } else if (ch !== CH_T) {
            throw new Error("Timestamp day must be followed by a numeric stop character .");
        }

        let peekChar = this._in.peek();
        if (IonText.isNumericTerminator(peekChar)) {//checks to see if timestamp value has terminated.
            this._end = this._in.position();
            this._value_push( T_TIMESTAMP );
            return;
        } else if (!IonText.is_digit(peekChar)) {
            throw new Error("Timestamp DATE must be followed by numeric terminator or additional TIME digits.");
        }

        ch = this._readPastNDigits(2);//read past hour.
        if (ch !== CH_CL) { // :
            throw new Error("Timestamp time(hr:min) requires format of 00:00");
        }

        ch = this._readPastNDigits(2);//read past minutes.
        if (ch === CH_CL) { //read seconds
            ch = this._readPastNDigits(2);
            if (ch === CH_DT) { //read fractional seconds
                if(!IonText.is_digit(this._read())) throw new Error("W3C timestamp spec requires atleast one digit after decimal point." );
                while (IonText.is_digit(ch = this._read())) {}
            }
        }

        if (ch === CH_Z) {
            if(!IonText.isNumericTerminator(this._peek())) throw new Error("Illegal terminator after Zulu offset.");
            this._end = this._in.position();
            this._value_push( T_TIMESTAMP );
            return;
        } else if (ch !== CH_PS && ch !== CH_MS) {
            throw new Error("Timestamps require an offset.");
        }
        ch = this._readPastNDigits(2);
        if(ch !== CH_CL) throw new Error("Timestamp offset(hr:min) requires format of +/-00:00.");
        this._readNDigits(2);

        ch = this._peek();
        if(!IonText.isNumericTerminator(ch)) throw new Error("Improperly formatted timestamp.");
        this._end = this._in.position();
        this._value_push( T_TIMESTAMP );
    }

  private _read_symbol() : void {
    var ch;
    this._start = this._in.position() - 1;
    for(;;) {
      ch = this._read();
      if (!IonText.is_letter_or_digit(ch)) break;
    }
    this._unread(ch);
    this._end = this._in.position();
    this._value_push( T_IDENTIFIER );
  }

  private _read_operator_symbol() : void {
    var ch;
    this._start = this._in.position();
    for(;;) {
      ch = this._read();
      if (!IonText.is_operator_char(ch))  break;
    }
    this._end = this._in.position() - 1;
    this._unread(ch);
    this._value_push( T_OPERATOR );
  }

  private _read_string1() : void {
    this._read_string_helper(CH_SQ, false);
    this._end = this._in.position() - 1;
    this._value_push( T_STRING1 );
  }

  private _read_string2() : void {
    this._read_string_helper(CH_DOUBLE_QUOTE, false);
    this._end = this._in.position() - 1;
    this._value_push( T_STRING2 );
  }

  private _read_string3(recognizeComments?) : void {
      if(recognizeComments === undefined) recognizeComments = true;
      let ch : number;
      this._unread(this._peek(""));
      // read sequence of triple quoted strings
      for(this._start = this._in.position() + 3; this._peek("\'\'\'") !== ERROR; this._in.unread(this._read_after_whitespace(recognizeComments))) {
          for(let i : number = 0; i < 3; i++){this._read()}
          //in tripleQuotes, index content of current triple quoted string,
          //looking for more triple quotes
          while(this._peek("\'\'\'") === ERROR) {
              ch = this._read();
              if (ch == CH_BS) {
                  this._read_string_escape_sequence();
              }
              if (ch === EOF) throw new Error('Closing triple quotes not found.');
              if (!is_valid_string_char(ch, true)) throw new Error("invalid character "+ch+" in string" );
            // read single quoted strings until we see the triple quoted terminator
            // if it's not a triple quote, it's just content
          }
          //mark the possible end of the series of triplequotes, set the end of the value, it will reset later if further triple quotes are found after indexing through whitespace.
          this._end = this._in.position();
          //Index past the triple quote.
          for(let i : number = 0; i < 3; i++){this._read()}
          // the reader will parse values from the source so that it can be roundtripped.
          // eat next whitespace sequence until first non white char found.
      }
      this._value_push(T_STRING3);
  }

    private verifyTriple(entryIndex : number) : boolean {
        return this._in.valueAt(entryIndex) === CH_SQ &&
            this._in.valueAt(entryIndex + 1) === CH_SQ &&
            this._in.valueAt(entryIndex + 2) === CH_SQ;
    }

  private _read_string_helper = function(terminator: number, allow_new_line: boolean) : void {
    var ch;
    this._start = this._in.position();
    for (;;) {
      ch = this._read();
      if (ch == CH_BS) {
          this._read_string_escape_sequence();
      }
      else if (ch == terminator) {
        break;
      }
      else if (!is_valid_string_char(ch, allow_new_line)) throw new Error("invalid character "+ch+" in string" );
    }
  }

  private _read_string_escape_sequence() : void {
    // just reads the code points in the escape
    var ch = this._read();
    switch(ch) {
      case ESC_0:   // =  48, //  values['0']  = 0;       //    \u0000  \0  alert NUL
      case ESC_a:   // =  97, //  values['a']  = 7;       //    \u0007  \a  alert BEL
      case ESC_b:   // =  98, //  values['b']  = 8;       //    \u0008  \b  backspace BS
      case ESC_t:   // = 116, //  values['t']  = 9;       //    \u0009  \t  horizontal tab HT
      case ESC_nl:  // = 110, //  values['n']  = '\n';    //    \ u000A  \ n  linefeed LF
      case ESC_ff:  // = 102, //  values['f']  = 0x0c;    //    \u000C  \f  form feed FF
      case ESC_cr:  // = 114, //  values['r']  = '\r';    //    \ u000D  \ r  carriage return CR
      case ESC_v:   // = 118, //  values['v']  = 0x0b;    //    \u000B  \v  vertical tab VT
      case ESC_dq:  // =  34, //  values['"']  = '"';     //    \u0022  \"  double quote
      case ESC_sq:  // =  39, //  values['\''] = '\'';    //    \u0027  \'  single quote
      case ESC_qm:  // =  63, //  values['?']  = '?';     //    \u003F  \?  question mark
      case ESC_bs:  // =  92, //  values['\\'] = '\\';    //    \u005C  \\  backslash
      case ESC_fs:  // =  47, //  values['/']  = '/';     //    \u002F  \/  forward slash nothing  \NL  escaped NL expands to nothing
      case ESC_nl2: // =  10, //  values['\n'] = ESCAPE_REMOVES_NEWLINE;  // slash-new line the new line eater
        break;
      case ESC_nl3: // =  13, //  values['\r'] = ESCAPE_REMOVES_NEWLINE2;  // slash-new line the new line eater
        ch = this._read();
        if (ch != ESC_nl2) this._unread(ch);
        break;
      case ESC_x: // = CH_x, //  values['x'] = ESCAPE_HEX; //    any  \xHH  2-digit hexadecimal unicode character equivalent to \ u00HH
        ch = this._read_N_hexdigits(2);
        this._unread(ch);
        break;
      case ESC_u: // = 117, //  values['u'] = ESCAPE_LITTLE_U; //    any  \ uHHHH  4-digit hexadecimal unicode character
        ch = this._read_N_hexdigits(4);
        this._unread(ch);
        break;
      case ESC_U: // = 85, //  values['U'] = ESCAPE_BIG_U; //    any  \ UHHHHHHHH  8-digit hexa
        ch = this._read_N_hexdigits(8);
        this._unread(ch);
        break;
      default:
        this._error('unexpected character: ' + ch + ' after escape slash');
    }
  }

  private _test_string_as_annotation( op ) : boolean {  // we could use op to validate the string type (1 or 3) vs the op - meh
    var s, ch, is_ann, t = this._value_pop();
    if (t != T_STRING1 && t != T_STRING3) this._error("expecting quoted symbol here");
    s = this.get_value_as_string(t);
    ch = this._read_after_whitespace(true);
    if (ch == CH_CL && this._peek() == CH_CL) {
      this._read(); // consume the colon character
      this._ann.push(s);
      is_ann = true;
    }
    else {
      this._unread(ch);
      this._value_push(t); // put the value back on the stack
      is_ann = false;
    }
    return is_ann;
  }


  private _read_clob_string2() : void {
    var t;
    this._read_string2();
    t = this._value_pop();
    if (t != T_STRING2) this._error("string expected");
    this._value_push(T_CLOB2);
    this._ops.unshift( this._read_close_double_brace );
  }

  private _read_clob_string3() : void {
    var t;
    this._read_string3(false);
    t = this._value_pop();
    if (t != T_STRING3) this._error("string expected");
    this._value_push(T_CLOB3);
    this._ops.unshift( this._read_close_double_brace );
  }

  private _read_blob() : void {
    let ch, base64_chars = 0, trailers = 0;
    this._start = this._in.position();//is this going to be accurate where is the start being set that leads to this value?
    while(true) {
      ch = this._read();
      if (IonText.is_base64_char(ch)) {
          base64_chars++;
          this._end = this._in.position();
      } else if(!IonText.is_whitespace(ch)) {
          break;
      }
    }
    while (ch == CH_EQ) {
      trailers++;
      ch = this._read_after_whitespace(false);
    }
    if (ch != CH_CC || this._read() != CH_CC) throw new Error("Invalid blob");
    if (!is_valid_base64_length(base64_chars, trailers)) throw new Error( "Invalid base64 value" );

    this._value_push( T_BLOB );
  }

  private _read_comma() : void {
    var ch = this._read_after_whitespace(true);
    if (ch != CH_CM) this._error( "expected ','" );
  }

  private _read_close_double_brace() : void {
    var ch = this._read_after_whitespace(false);
    if (ch != CH_CC || this._read() != CH_CC) {
      this._error( "expected '}}'" );
    }
  }

  isNull() : boolean {
    return this._curr_null;
  }

  numberValue() : number {
    if(this.isNull()) return null;
    var n, s = this.get_value_as_string(this._curr);
    switch (this._curr) {
      case T_INT:
          return parseInt(s, 10);
      case T_HEXINT:
          return parseInt(s, 16);
      case T_FLOAT:
          return Number(s);
      case T_FLOAT_SPECIAL:
        if (s == "+inf")      return Number.POSITIVE_INFINITY;
        else if (s == "-inf") return Number.NEGATIVE_INFINITY;
        else if (s == "nan")  return Number.NaN;
      default:
        throw new Error("can't convert to number");
    }
}

  booleanValue() : boolean {
    let s: string = this.get_value_as_string(T_BOOL);
    if (s == "true") {
      return true;
    } else if (s == "false") {
      return false;
    } else {
      return undefined;
    }
  }

    private isHighSurrogate(ch : number) : boolean{
        return ch >= 0xD800 && ch <= 0xDBFF;
    }

    private isLowSurrogate(ch : number) : boolean{
        return ch >= 0xDC00 && ch <= 0xDFFF;
    }

    get_value_as_string(t: number) : string {

        let index : number;
        let ch : number;
        let escaped : number;
        let acceptComments : boolean;
        let s : string = "";
        switch (t) {
            case T_NULL:
            case T_BOOL:
            case T_INT:
            case T_HEXINT:
            case T_FLOAT:
            case T_FLOAT_SPECIAL:
            case T_DECIMAL:
            case T_TIMESTAMP:
            case T_IDENTIFIER:
            case T_OPERATOR:
            case T_BLOB:
                for (index = this._start; index < this._end; index++) {
                    s += String.fromCharCode(this._in.valueAt(index));
                }
                break;
            case T_STRING1:
            case T_STRING2:
                for (index = this._start; index < this._end; index++) {
                    ch = this._in.valueAt(index);
                    if (ch == CH_BS) {
                        ch = this._read_escape_sequence(index, this._end);
                        index += this._esc_len;
                    }
                    if(this.isHighSurrogate(ch)){
                        index++;
                        let tempChar = this._in.valueAt(index);
                        if (tempChar == CH_BS) {
                            tempChar = this._read_escape_sequence(index, this._end);
                            index += this._esc_len;
                        }
                        if(this.isLowSurrogate(tempChar)){
                            s += ch + tempChar;
                            index++;
                        } else{
                            throw new Error("illegal high surrogate" + ch);
                        }
                    } else if(this.isLowSurrogate(ch)){
                        throw new Error("illegal low surrogate: " + ch);
                    } else{
                        s += String.fromCharCode(ch);
                    }
                }
                break;
            case T_STRING3:
                acceptComments = true;
                for(index = this._start; index < this._end; index++) {
                    ch = this._in.valueAt(index);
                    if (ch == CH_BS) {
                        ch = this._read_escape_sequence(index, this._end);
                        index += this._esc_len;
                    }
                    if(this.isHighSurrogate(ch)){
                        index++;
                        let tempChar = this._in.valueAt(index);
                        if (tempChar == CH_BS) {
                            tempChar = this._read_escape_sequence(index, this._end);
                            index += this._esc_len;
                        }
                        if(this.isLowSurrogate(tempChar)){
                            s += ch + tempChar;
                            index++;
                        } else{
                            throw new Error("illegal high surrogate" + ch);
                        }
                    } else if(this.isLowSurrogate(ch)){
                        throw new Error("illegal low surrogate: " + ch);
                    } else if(ch === CH_SQ) {
                        if (this.verifyTriple(index)) {
                            index = this._skip_triple_quote_gap(index, this._end, acceptComments);
                        } else {
                            s += String.fromCharCode(ch);
                        }
                    } else {
                        s += String.fromCharCode(ch);
                    }
                }
                break;
            case T_CLOB2:
                for (index = this._start; index < this._end; index++) {
                    ch = this._in.valueAt(index);
                    if (ch == CH_BS) {
                        s += String.fromCharCode(this.readClobEscapes(index, this._end));
                        index += this._esc_len;
                    } else if (ch < 128){
                        s += String.fromCharCode(ch);
                    } else {
                        throw new Error("Non-Ascii values illegal within clob.");
                    }
                }
                break;
            case T_CLOB3:
                acceptComments = false;
                for(index = this._start; index < this._end; index++) {
                    ch = this._in.valueAt(index);
                    if(ch === CH_BS) {
                        escaped = this.readClobEscapes(index, this._end);
                        if (escaped >= 0) {
                            s += String.fromCharCode(escaped);
                        }
                        index += this._esc_len;
                    } else if ( ch === CH_SQ) {
                        if (this.verifyTriple(index)) {
                            index = this._skip_triple_quote_gap(index, this._end, acceptComments);
                        } else {
                            s += String.fromCharCode(ch);
                        }
                    } else if (ch < 128){
                        s += String.fromCharCode(ch);
                    } else {
                        throw new Error("Non-Ascii values illegal within clob.");
                    }
                }
                break;
            default:
                throw new Error("can't get this value as a string");
            }
        return s;
    }

  private indexWhiteSpace(index : number, acceptComments : boolean) : number {
      let ch : number = this._in.valueAt(index);
      if(!acceptComments){
          for(; is_whitespace(ch); ch = this._in.valueAt(index++)){}
      } else {
          for(;is_whitespace(ch) || ch === CH_FORWARD_SLASH;ch = this._in.valueAt(index++)){
              if (ch === CH_FORWARD_SLASH) {
                  ch = this._in.valueAt(index++);
                  switch (ch) {
                      case CH_FORWARD_SLASH:
                          index = this.indexToNewLine(index);
                          break;
                      case CH_AS:
                          index = this.indexToCloseComment(index);
                          break;
                      default:
                          index--;
                          break;
                  }
              }
          }
      }
      return index;
  }

  private indexToNewLine(index : number){
      let ch : number = this._in.valueAt(index);
      while(ch !== EOF && ch !== CH_NL){
          if (ch === CH_CR) {
              if (this._in.valueAt(index + 1) !== CH_NL){
                  return index;
              }
          }
          ch = this._in.valueAt(index++);
      }
      return index;
  }

  private indexToCloseComment(index : number) : number{
        while(this._in.valueAt(index) !== CH_AS && this._in.valueAt(index + 1) !== CH_FORWARD_SLASH){
            index++;
        }
    return index;
  }


    private _skip_triple_quote_gap(entryIndex: number, end: number, acceptComments: boolean) : number {
        let tempIndex : number = entryIndex + 3;
        let ch: number = this._in.valueAt(tempIndex);
        tempIndex = this.indexWhiteSpace(tempIndex, acceptComments);
        if (tempIndex + 2 <= end && this.verifyTriple(tempIndex)) {//index === ' index + 1 === ' index + 2 === ' and not at the end of the value
            return tempIndex + 4;//indexes us past the triple quote we just found
        } else {
            return tempIndex + 1;
        }
    }

    private readClobEscapes(ii: number, end: number) : number {
        // actually converts the escape sequence to a byte
        var ch;
        if (ii + 1 >= end) {
            this._error("invalid escape sequence");
            return;
        }
        ch = this._in.valueAt(ii + 1);
        this._esc_len = 1;
        switch (ch) {
            case ESC_0:
                return 0; // =  48, //  values['0']  = 0;       //    \0  alert NUL
            case ESC_a:
                return 7; // =  97, //  values['a']  = 7;       //    \a  alert BEL
            case ESC_b:
                return 8; // =  98, //  values['b']  = 8;       //    \b  backspace BS
            case ESC_t:
                return 9; // = 116, //  values['t']  = 9;       //    \t  horizontal tab HT
            case ESC_nl:
                return 10; // = 110, //  values['n']  = '\n';    //    \ n  linefeed LF
            case ESC_ff:
                return 12;  // = 102, //  values['f']  = 0x0c;    //    \f  form feed FF
            case ESC_cr:
                return 13; // = 114, //  values['r']  = '\r';    //    \ r  carriage return CR
            case ESC_v:
                return 11; // = 118, //  values['v']  = 0x0b;    //    \v  vertical tab VT
            case ESC_dq:
                return 34; // =  34, //  values['"']  = '"';     //    \"  double quote
            case ESC_sq:
                return 39; // =  39, //  values['\''] = '\'';    //    \'  single quote
            case ESC_qm:
                return 63; // =  63, //  values['?']  = '?';     //    \\?  question mark
            case ESC_bs:
                return 92; // =  92, //  values['\\'] = '\\';    //    \\  backslash
            case ESC_fs:
                return 47; // =  47, //  values['/']  = '/';     //    \/  forward slash nothing  \NL  escaped NL expands to nothing
            case ESC_nl2:
                return -1; // =  10, //  values['\n'] = ESCAPE_REMOVES_NEWLINE;  // slash-new line the new line eater
            case ESC_nl3: // =  13, //  values['\r'] = ESCAPE_REMOVES_NEWLINE2;  // slash-new line the new line eater
                if (ii + 3 < end && this._in.valueAt(ii + 3) == CH_NL) {
                    this._esc_len = 2;
                }
                return IonText.ESCAPED_NEWLINE;
            case ESC_x: // = CH_x, //  values['x'] = ESCAPE_HEX; //    any  \xHH  2-digit hexadecimal unicode character equivalent to \ u00HH
                if (ii + 3 >= end) {
                    this._error("invalid escape sequence");
                    return;
                }
                ch = this._get_N_hexdigits(ii + 2, ii + 4);
                this._esc_len = 3;
                break;
            default:
                throw new Error("Invalid escape: /" + ch);
        }
        return ch;
    }

  private _read_escape_sequence(ii: number, end: number) : number {
    // actually converts the escape sequence to the code point
    var ch;
    if (ii+1 >= end) throw new Error("Invalid escape sequence.");
    ch = this._in.valueAt(ii+1);
    this._esc_len = 1;
    switch(ch) {
      case ESC_0:   return 0; // =  48, //  values['0']  = 0;       //    \u0000  \0  alert NUL
      case ESC_a:   return 7; // =  97, //  values['a']  = 7;       //    \u0007  \a  alert BEL
      case ESC_b:   return 8; // =  98, //  values['b']  = 8;       //    \u0008  \b  backspace BS
      case ESC_t:   return 9; // = 116, //  values['t']  = 9;       //    \u0009  \t  horizontal tab HT
      case ESC_nl:  return 10; // = 110, //  values['n']  = '\n';    //    \ u000A  \ n  linefeed LF
      case ESC_ff:  return 12;  // = 102, //  values['f']  = 0x0c;    //    \u000C  \f  form feed FF
      case ESC_cr:  return 13; // = 114, //  values['r']  = '\r';    //    \ u000D  \ r  carriage return CR
      case ESC_v:   return 11; // = 118, //  values['v']  = 0x0b;    //    \u000B  \v  vertical tab VT
      case ESC_dq:  return 34; // =  34, //  values['"']  = '"';     //    \u0022  \"  double quote
      case ESC_sq:  return 39; // =  39, //  values['\''] = '\'';    //    \u0027  \'  single quote
      case ESC_qm:  return 63; // =  63, //  values['?']  = '?';     //    \u003F  \?  question mark
      case ESC_bs:  return 92; // =  92, //  values['\\'] = '\\';    //    \u005C  \\  backslash
      case ESC_fs:  return 47; // =  47, //  values['/']  = '/';     //    \u002F  \/  forward slash nothing  \NL  escaped NL expands to nothing
      case ESC_nl2: return -1; // =  10, //  values['\n'] = ESCAPE_REMOVES_NEWLINE;  // slash-new line the new line eater
      case ESC_nl3: // =  13, //  values['\r'] = ESCAPE_REMOVES_NEWLINE2;  // slash-new line the new line eater
        if (ii+3 < end && this._in.valueAt(ii+3) == CH_NL) {
          this._esc_len = 2;
        }
        return IonText.ESCAPED_NEWLINE;
      case ESC_x: // = CH_x, //  values['x'] = ESCAPE_HEX; //    any  \xHH  2-digit hexadecimal unicode character equivalent to \ u00HH
        if (ii+3 >= end) {
          this._error("invalid escape sequence");
          return;
        }
        ch = this._get_N_hexdigits(ii+2, ii+4);
        this._esc_len = 3;
        break;
      case ESC_u: // = 117, //  values['u'] = ESCAPE_LITTLE_U; //    any  \ uHHHH  4-digit hexadecimal unicode character
        if (ii+5 >= end) {
          this._error("invalid escape sequence");
          return;
        }
        ch = this._get_N_hexdigits(ii+2, ii+6);
        this._esc_len = 5;
        break;
      case ESC_U: // = 85, //  values['U'] = ESCAPE_BIG_U; //    any  \ UHHHHHHHH  8-digit hexa
        if (ii+9 >= end) {
          this._error("invalid escape sequence");
          return;
        }
        ch = this._get_N_hexdigits(ii+2, ii+10);
        this._esc_len = 9;
        break;
      default:
        this._error("unexpected character after escape slash");
    }
    return ch;
  }

  private _get_N_hexdigits(ii: number, end: number) : number {
    var ch, v = 0;
    while (ii < end) {
      ch = this._in.valueAt(ii);
      v = v*16 + get_hex_value(ch);
      ii++;
    }
    return v;
  }

  private _value_push(t) : void {
    if (this._value_type !== ERROR) {
      this._error( "unexpected double push of value type!" );
    }
    this._value_type = t;
  }

  private _value_pop() {
    var t = this._value_type;
    this._value_type = ERROR;
    return t;
  }

    next(): number {
        this.clearFieldName();
        this._ann = [];
        if (this._value_type === ERROR) {
            this._run();
        }
        this._curr = this._value_pop();

        let t: number;
        if (this._curr === ERROR) {
            this._value.push(ERROR);
            t = undefined;
        } else {
            t = this._curr;
        }

        this._curr_null = this._value_null;
        this._value_null = false;
        return t;
    }

  private _run() {
    var op;
    while (this._ops.length > 0 && (this._value_type === ERROR)) {
      op = this._ops.shift();
      op.call(this);
    }
  }

  private _read() : number {
    var ch = this._in.next();
    return ch;
  }

  private _read_skipping_comments() {
    var ch = this._read();
    if (ch == CH_FORWARD_SLASH) {
      ch = this._read();
      if (ch == CH_FORWARD_SLASH) {
        this._read_to_newline();
        ch = IonText.WHITESPACE_COMMENT1;
      }
      else if (ch == CH_AS) {
        this._read_to_close_comment();
        ch = IonText.WHITESPACE_COMMENT2;
      }
      else {
        this._unread(ch);
        ch = CH_FORWARD_SLASH;
      }
    }
    return ch;
  }

  private _read_to_newline() {
    var ch;
    for (;;) {
      ch = this._read(); // since this only happens in _read, after reading a double forward slash we can go straight to the input Span
      if (ch == EOF) break;
      if (ch == CH_NL) break;
      if (ch == CH_CR) {
        ch = this._read();
        if (ch != CH_NL) this._unread(ch);
        break;
      }
    }
  }

  private _read_to_close_comment() {
    var ch;
    for (;;) {
      ch = this._read(); // since this only happens in _read, after reading a forward slash asterisk we can go straight to the input Span
      if (ch == EOF) break;
      if (ch == CH_AS) {
        ch = this._read();
        if (ch == CH_FORWARD_SLASH) break;
      }
    }
  }

  private _unread(ch: number) {
    this._in.unread(ch);
  }

    private _read_after_whitespace(recognize_comments: boolean) {
        let ch;
        if (recognize_comments) {
            ch = this._read_skipping_comments();
            while (IonText.is_whitespace(ch)) {
                ch = this._read_skipping_comments();
            }
        } else {
            ch = this._read();
            while (IonText.is_whitespace(ch)) {
                ch = this._read();
            }
        }
        return ch;
    }

    //peek does not work with the different types of string input.
    private _peek(expected?: string) : number {
        var ch, ii=0;
        if (expected === undefined || expected.length < 1) {
            return this._in.valueAt(this._in.position());
        }
        while (ii<expected.length) {
            ch = this._read();
            if (ch != expected.charCodeAt(ii)) break;
            ii++;
        }
        if (ii === expected.length) {
            ch = this._peek(); // if we did match we need to read the next character
        } else {
            this._unread(ch); // if we didn't match we've read an extra character
            ch = ERROR;
        }
        while (ii > 0) { // unread whatever matched
            ii--;
            this._unread(expected.charCodeAt(ii));
        }
        return ch;
    }

  private _peek_after_whitespace(recognize_comments: boolean) : number {
    var ch = this._read_after_whitespace(recognize_comments);
    this._unread(ch);
    return ch;
  }

  private _peek_4_digits(ch1: number) : number {
    var ii, ch, is_digits = true, chars = [];
    if (!IonText.is_digit(ch1)) return ERROR;
    for (ii=0; ii<3; ii++) {
      ch = this._read();
      chars.push(ch);
      if (!IonText.is_digit(ch)) {
        is_digits = false;
        break;
      }
    }
    ch = (is_digits && ii == 3) ? this._peek() : ERROR ;
    while (chars.length > 0) {
      this._unread(chars.pop());
    }
    return ch;
  }

  private _read_required_digits(ch: number) : number {
    if (!IonText.is_digit(ch)) return ERROR;
    for (;;) {
      ch = this._read()
      if (!IonText.is_digit(ch)) break;
    }
    return ch;
  }

  private _read_optional_digits(ch: number) : number {
    while (IonText.is_digit(ch)) {
      ch = this._read()
    }
    return ch;
  }

    private _readNDigits(n: number) : number {
        let ch : number
        if (n <= 0) throw new Error("Cannot read a lack of or negative number of digits.");
        while(n--) {
            if (!IonText.is_digit(ch = this._read())) throw new Error("Expected digit, got: " + String.fromCharCode(ch));
        }
        return ch;
    }

    private _readPastNDigits(n: number) : number {//This is clearly bugged it reads n + 1 digits.
        this._readNDigits(n);
        return this._read();
    }

  private _read_required_hex_digits(ch: number) : number {
    if (!IonText.is_hex_digit(ch)) return ERROR;
    for (;;) {
      ch = this._read()
      if (!IonText.is_hex_digit(ch)) break;
    }
    return ch;
  }

  private _read_N_hexdigits(n: number) : number {
    var ch, ii=0;
    while ( ii < n ) {
      ch = this._read();
      if (!IonText.is_hex_digit(ch)) {
        this._error( ""+n+" digits required "+ii+" found" );
        return ERROR;
      }
      ii++;
    }
    return ch;
  }

  private _read_hours_and_minutes(ch: number) : number {
    if (!IonText.is_digit(ch)) return ERROR;
    ch = this._readPastNDigits( 1 );   // rest of hours
    if (ch == CH_CL) {
      ch = this._readPastNDigits( 2 ); // minutes
    }
    else {
      ch = ERROR; // if there are hours you have to include minutes
    }
    return ch;
  }

  private _check_for_keywords() : void {
    var len, s, v = this._value_pop();
    if (v == T_IDENTIFIER) {
      len = this._end - this._start;
      if (len >= 3 && len <= 5) {
        s = this.get_value_as_string(v);
        v = get_keyword_type(s);
      }
    }
    this._value_push(v);
  }

  private _error(msg: string) : void {
    this._ops.unshift(this._done_with_error);
    this._error_msg = msg;
  }
}<|MERGE_RESOLUTION|>--- conflicted
+++ resolved
@@ -398,7 +398,6 @@
       this._fieldnameType = null;
   }
 
-<<<<<<< HEAD
     private _load_field_name() {
         this._fieldnameType = this._value_pop();
         let s = this.get_value_as_string(this._fieldnameType);
@@ -414,24 +413,6 @@
             default:
                 throw new Error( "invalid fieldname" + s );
         }
-=======
-  private _load_field_name() {
-    var v = this._value_pop(),
-        s = this.get_value_as_string(v);
-    switch (v) {
-    case T_IDENTIFIER:
-      if (is_keyword(s)) {
-        throw new Error( "Can't use '"+s+"' as a fieldname without quotes");
-      }
-    case T_STRING1:
-    case T_STRING2:
-    case T_STRING3:
-      this._fieldname = s;
-      break;
-    default:
-      this._error( "invalid fieldname" );
-      break;
->>>>>>> 73c1890e
     }
 
   private _read_value() : void {
